# treesimulator

Simulation of rooted phylogenetic trees under a given Multitype Birth–Death (MTBD) model, with or without contact tracing (CT).

## Preprint

Anna Zhukova, Olivier Gascuel. Accounting for partner notification in epidemiological birth-death-models. medRxiv 2024.09.09.24313296; doi:[10.1101/2024.09.09.24313296](https://doi.org/10.1101/2024.09.09.24313296)

[![DOI:10.1101/2024.09.09.24313296](https://zenodo.org/badge/DOI/10.1101/2024.09.09.24313296.svg)](https://doi.org/10.1101/2024.09.09.24313296)
[![GitHub release](https://img.shields.io/github/v/release/evolbioinfo/treesimulator.svg)](https://github.com/evolbioinfo/treesimulator/releases)
[![PyPI version](https://badge.fury.io/py/treesimulator.svg)](https://pypi.org/project/treesimulator/)
[![PyPI downloads](https://shields.io/pypi/dm/treesimulator)](https://pypi.org/project/treesimulator/)
[![Docker pulls](https://img.shields.io/docker/pulls/evolbioinfo/treesimulator)](https://hub.docker.com/r/evolbioinfo/treesimulator/tags)

## MTBD
The MTBD models were introduced by Stadler & Bonhoeffer [[_Philos. Trans. R. Soc. B_ 2013]](https://royalsocietypublishing.org/doi/10.1098/rstb.2012.0198).

An MTBD model with m states has 

m(m-1) state transition rate parameters:
* μ<sub>ij</sub> -- transition rate from state i to state j (1 ≤ i, j ≤ m; i ≠ j), where μ<sub>ij</sub> ≥ 0

m<sup>2</sup> transmission rate parameters:
* λ<sub>ij</sub> -- transmission rate from state i (donor) to state j (recipient) (1 ≤ i, j ≤ m), where λ<sub>ij</sub> ≥ 0

m removal (becoming non-infectious) rate parameters:
* ψ<sub>i</sub> -- removal rate of state i (1 ≤ i ≤ m), where ψ<sub>i</sub> ≥ 0

m sampling probability upon removal parameters:
* p<sub>i</sub> -- probability to sample the pathogen of an individual in state i upon removal (1 ≤ i ≤ m), where 0 < p<sub>i</sub> ≤ 1

## Contact Tracing (CT)
Contact tracing adds two parameters to the initial MTBD model:

* υ -- probability to notify contacts upon sampling
* φ -- notified contact removal and sampling rate: φ >> ψ<sub>i</sub> ∀i (1 ≤ i ≤ m). The pathogen of a notified contact is sampled automatically (with a probability of 1) upon removal. 


We pay particular interest to the classical BD model, the BD Exposed-Infectious (BDEI) model, 
and BD with superspreading (BDSS), 
<<<<<<< HEAD
as they are described in [[Voznica _et al._ 2021]]((https://www.biorxiv.org/content/10.1101/2021.03.11.435006v1)), and to their -CT versions.
=======
as they are described in [[Voznica _et al._ 2021]](https://www.biorxiv.org/content/10.1101/2021.03.11.435006v1), and to their -PN versions [[Zhukova _et al._ 2024](https://doi.org/10.1101/2024.09.09.24313296)].
>>>>>>> 5ac00f99


## BD
3 parameters:
* λ -- transmission rate
* ψ -- removal rate
* p -- sampling probability upon removal

Epidemiological parameters:
* R<sub>0</sub>=λ/ψ -- reproduction number
* 1/ψ -- infectious time


## BD-CT
5 parameters:
* λ -- transmission rate
* ψ -- removal rate
* p -- sampling probability upon removal
* υ -- probability to notify contacts upon sampling
* φ -- notified contact removal and sampling rate: φ >> ψ 


Epidemiological parameters:
* R<sub>0</sub>=λ/ψ -- reproduction number
* 1/ψ -- infectious time
* 1/φ -- notified contact removal time

## BDEI
2 states: 
* E, exposed, i.e. infected but not yet infectious
* I, infectious

4 parameters:
* μ -- transition rate from E to I (becoming infectious)
* λ -- transmission rate from I to E
* ψ -- removal rate of I
* p -- sampling probability upon removal

Epidemiological parameters:
* R<sub>0</sub>=λ/ψ -- reproduction number
* 1/ψ -- infectious time
* 1/μ -- incubation period


## BDEI-CT
2 states: 
* E, exposed, i.e. infected but not yet infectious
* I, infectious

6 parameters:
* μ -- transition rate from E to I (becoming infectious)
* λ -- transmission rate from I to E
* ψ -- removal rate of I
* p -- sampling probability upon removal
* υ -- probability to notify contacts upon sampling
* φ -- notified contact removal and sampling rate: φ >> ψ 

Epidemiological parameters:
* R<sub>0</sub>=λ/ψ -- reproduction number
* 1/ψ -- infectious time
* 1/μ -- incubation period
* 1/φ -- notified contact removal time

## BDSS
2 compartments: 
* N, standard infectious individual
* S, superspreader

6 parameters:
* λ<sub>nn</sub> -- transmission rate from N to N
* λ<sub>ns</sub> -- transmission rate from N to S
* λ<sub>sn</sub> -- transmission rate from S to N
* λ<sub>ss</sub> -- transmission rate from S to S

    (with a constraint that λ<sub>ss</sub>/λ<sub>ns</sub>=λ<sub>sn</sub>/λ<sub>nn</sub>)
* ψ -- removal rate of S and of N (the same)
* p -- sampling probability upon removal (the same for N and S)

Epidemiological parameters:
* R<sub>0</sub>=(λ<sub>nn</sub> + λ<sub>ss</sub>)/ψ -- reproduction number
* 1/ψ -- infectious time
* X=λ<sub>ss</sub>/λ<sub>ns</sub>=λ<sub>sn</sub>/λ<sub>nn</sub> -- super-spreading transmission ratio
* f=λ<sub>ss</sub>/(λ<sub>sn</sub> + λ<sub>ss</sub>) -- super-spreading fraction

## BDSS-CT
2 states: 
* N, standard infectious individual
* S, superspreader

8 parameters:
* λ<sub>nn</sub> -- transmission rate from N to N
* λ<sub>ns</sub> -- transmission rate from N to S
* λ<sub>sn</sub> -- transmission rate from S to N
* λ<sub>ss</sub> -- transmission rate from S to S

    (with a constraint that λ<sub>ss</sub>/λ<sub>ns</sub>=λ<sub>sn</sub>/λ<sub>nn</sub>)
* ψ -- removal rate of S and of N (the same)
* p -- sampling probability upon removal (the same for N and S)
* υ -- probability to notify contacts upon sampling
* φ -- notified contact removal and sampling rate: φ >> ψ 

Epidemiological parameters:
* R<sub>0</sub>=(λ<sub>nn</sub> + λ<sub>ss</sub>)/ψ -- reproduction number
* 1/ψ -- infectious time
* X=λ<sub>ss</sub>/λ<sub>ns</sub>=λ<sub>sn</sub>/λ<sub>nn</sub> -- super-spreading transmission ratio
* f=λ<sub>ss</sub>/(λ<sub>sn</sub> + λ<sub>ss</sub>) -- super-spreading fraction
* 1/φ -- notified contact removal time


## Installation

There are 4 alternative ways to run __treesimulator__ on your computer: 
with [docker](https://www.docker.com/community-edition), 
[apptainer](https://apptainer.org/),
in Python3, or via command line (requires installation with Python3).


### Installation in python3 or command-line

You could either install python (version 3.6 or higher) system-wide and then install treesimulator via pip:
```bash
sudo apt install -y python3 python3-pip python3-setuptools python3-distutils
pip3 install treesimulator
```

or alternatively, you could install python (version 3.6 or higher) and treesimulator via [conda](https://conda.io/docs/) (make sure that conda is installed first). 

(Optional) to install treesimulator in a new conda environment (e.g., called _phyloenv_ below), first create and activate the environment:
```bash
conda create --name phyloenv python=3.6
conda activate phyloenv
```

Install treesimulator with conda
```bash
conda install treesimulator
```


### Basic usage in a command line
If you installed __treesimulator__ in a conda environment (here named _phyloenv_), do not forget to first activate it, e.g.

```bash
conda activate phyloenv
```


#### BD and BD-CT
The following command simulates a tree with 200-500 tips under the BD model, with λ=0.5, ψ=0.25, p=0.5,
and saves it to the file tree.nwk, while saving the parameters to the comma-separated file params.csv:
```bash
generate_bd --min_tips 200 --max_tips 500 \
--la 0.5 --psi 0.25 --p 0.5 \
--nwk tree.nwk --log params.csv
```
The following command simulates a tree with 200-500 tips under the BD-CT model, with λ=0.5, ψ=0.25, p=0.5, φ=2.5, υ=0.2, 
and allowing to notify only the most recent contact of each sampled index case. 
The simulated tree is saved to the file tree.nwk, while the model parameters are saved to the comma-separated file params.csv:
```bash
generate_bd --min_tips 200 --max_tips 500 \
--la 0.5 --psi 0.25 --p 0.5 \
--phi 2.5 --upsilon 0.2 --max_notified_contacts 1 \
--nwk tree.nwk --log params.csv
```
To see detailed options, run:
```bash
generate_bd --help
```

#### BDEI and BDEI-CT
The following command simulates a tree with 200-500 tips under the BDEI model, with μ=1, λ=0.5, ψ=0.25, p=0.5, 
and saves it to the file tree.nwk, while saving the parameters to the comma-separated file params.csv:
```bash
generate_bdei --min_tips 200 --max_tips 500 \
--mu 1 --la 0.5 --psi 0.25 --p 0.5 \
--nwk tree.nwk --log params.csv
```
The following command simulates a tree with 200-500 tips under the BDEI-CT model, with μ=1, λ=0.5, ψ=0.25, p=0.5, φ=2.5, υ=0.2, 
and allowing to notify only the most recent contact of each sampled index case. 
The simulated tree is saved to the file tree.nwk, while the model parameters are saved to the comma-separated file params.csv:
```bash
generate_bdei --min_tips 200 --max_tips 500 \
--mu 1 --la 0.5 --psi 0.25 --p 0.5 \
--phi 2.5 --upsilon 0.2 --max_notified_contacts 1 \
--nwk tree.nwk --log params.csv
```
To see detailed options, run:
```bash
generate_bdei --help
```


#### BDSS and BDSS-CT
The following command simulates a tree with 200-500 tips under the BDSS model, 
with λ<sub>nn</sub>=0.1, λ<sub>ns</sub>=0.3, λ<sub>sn</sub>=0.5, λ<sub>ss</sub>=1.5, ψ=0.25, p=0.5, 
and saves it to the file tree.nwk, while saving the parameters to the comma-separated file params.csv:
```bash
generate_bdss --min_tips 200 --max_tips 500 \
--la_nn 0.1 --la_ns 0.3 --la_sn 0.5 --la_ss 1.5 --psi 0.25 --p 0.5 \
--nwk tree.nwk --log params.csv
```
The following command simulates a tree with 200-500 tips under the BDSS-CT model, 
with λ<sub>nn</sub>=0.1, λ<sub>ns</sub>=0.3, λ<sub>sn</sub>=0.5, λ<sub>ss</sub>=1.5, ψ=0.25, p=0.5, φ=2.5, υ=0.2, 
and allowing to notify only the most recent contact of each sampled index case. 
The simulated tree is saved to the file tree.nwk, while the model parameters are saved to the comma-separated file params.csv:
```bash
generate_bdss --min_tips 200 --max_tips 500 \
--la_nn 0.1 --la_ns 0.3 --la_sn 0.5 --la_ss 1.5 --psi 0.25 --p 0.5 \
--phi 2.5 --upsilon 0.2 --max_notified_contacts 1 \
--nwk tree.nwk --log params.csv
```
To see detailed options, run:
```bash
generate_bdss --help
```

#### User-defined MTBD and MTBD-CT models
The following command simulates a tree with 200-500 tips under a generic MTBD model, with two states A and B, 
with μ<sub>aa</sub>=0.5, μ<sub>ab</sub>=0.6, μ<sub>ba</sub>=0.7, μ<sub>bb</sub>=0.8, 
λ<sub>aa</sub>=0.1, λ<sub>ab</sub>=0.2, λ<sub>ba</sub>=0.3, λ<sub>bb</sub>=0.4, 
ψ<sub>a</sub>=0.05, ψ<sub>b</sub>=0.08,
p=<sub>a</sub>0.15, p=<sub>b</sub>0.65,
and saves it to the file tree.nwk, while saving the parameters to the comma-separated file params.csv:
```bash
generate_mtbd --min_tips 200 --max_tips 500 \
--states A B \
--transition_rates 0.5 0.6 0.7 0.8 \
--transmission_rates 0.1 0.2 0.3 0.4 \
--removal_rates 0.05 0.08 \
--sampling_probabilities 0.15 0.65 \
--nwk tree.nwk --log params.csv
```
The following command simulates a tree with 200-500 tips under a generic MTBD model, with two states A and B, 
with μ<sub>aa</sub>=0.5, μ<sub>ab</sub>=0.6, μ<sub>ba</sub>=0.7, μ<sub>bb</sub>=0.8, 
λ<sub>aa</sub>=0.1, λ<sub>ab</sub>=0.2, λ<sub>ba</sub>=0.3, λ<sub>bb</sub>=0.4, 
ψ<sub>a</sub>=0.05, ψ<sub>b</sub>=0.08,
p=<sub>a</sub>0.15, p=<sub>b</sub>0.65,
φ=2.5, υ=0.2, 
and allowing to notify only the most recent contact of each sampled index case. 
The simulated tree is saved to the file tree.nwk, while the model parameters are saved to the comma-separated file params.csv:
```bash
generate_mtbd --min_tips 200 --max_tips 500 \
--states A B \
--transition_rates 0.5 0.6 0.7 0.8 \
--transmission_rates 0.1 0.2 0.3 0.4 \
--removal_rates 0.05 0.08 \
--sampling_probabilities 0.15 0.65 \
--phi 2.5 --upsilon 0.2 --max_notified_contacts 1 \
--nwk tree.nwk --log params.csv
```
To see detailed options, run:
```bash
generate_mtbd --help
```


#### Basic usage in Python3
To simulate trees with 200-500 tips under the above models and settings:

```python3
from treesimulator.generator import generate
from treesimulator import save_forest
from treesimulator.mtbd_models import Model, BirthDeathModel, BirthDeathExposedInfectiousModel, BirthDeathWithSuperSpreadingModel, CTModel

# BD and BD-CT
bd_model = BirthDeathModel(p=0.5, la=0.5, psi=0.25)
print(bd_model.get_epidemiological_parameters())
[bd_tree], _, _ = generate(bd_model, min_tips=200, max_tips=500)
save_forest([bd_tree], 'BD_tree.nwk')
bdct_model = CTModel(model=bd_model, upsilon=0.2, notified_removal_rate=2.5)
[bdct_tree], _, _ = generate(bdct_model, min_tips=200, max_tips=500)
save_forest([bdct_tree], 'BDCT_tree.nwk')

# BDEI and BDEI-CT
bdei_model = BirthDeathExposedInfectiousModel(p=0.5, mu=1, la=0.5, psi=0.25)
print(bdei_model.get_epidemiological_parameters())
[bdei_tree], _, _ = generate(bdei_model, min_tips=200, max_tips=500)
save_forest([bdei_tree], 'BDEI_tree.nwk')
bdeict_model = CTModel(model=bdei_model, upsilon=0.2, notified_removal_rate=2.5)
[bdeict_tree], _, _ = generate(bdeict_model, min_tips=200, max_tips=500)
save_forest([bdeict_tree], 'BDEICT_tree.nwk')

# BDSS and BDSS-CT
bdss_model = BirthDeathWithSuperSpreadingModel(p=0.5, la_nn=0.1, la_ns=0.3, la_sn=0.5, la_ss=1.5, psi=0.25)
print(bdss_model.get_epidemiological_parameters())
[bdss_tree], _, _ = generate(bdss_model, min_tips=200, max_tips=500)
save_forest([bdss_tree], 'BDSS_tree.nwk')
bdssct_model = CTModel(model=bdss_model, upsilon=0.2, notified_removal_rate=2.5)
[bdssct_tree], _, _ = generate(bdssct_model, min_tips=200, max_tips=500)
save_forest([bdssct_tree], 'BDSSCT_tree.nwk')

# MTBD and MTBD-CT
mtbd_model = Model(states=['A', 'B'], transition_rates=[[0.5, 0.6], [0.7, 0.8]],
                   transmission_rates=[[0.1, 0.2], [0.3, 0.4]],
                   removal_rates=[0.05, 0.08], ps=[0.15, 0.65])
[mtbd_tree], _, _ = generate(mtbd_model, min_tips=200, max_tips=500)
save_forest([mtbd_tree], 'MTBD_tree.nwk')
mtbdct_model = CTModel(model=mtbd_model, upsilon=0.2, notified_removal_rate=2.5)
[mtbdct_tree], _, _ = generate(mtbdct_model, min_tips=200, max_tips=500)
save_forest([mtbdct_tree], 'MTBDCT_tree.nwk')
```

### Run with apptainer

Once [apptainer](https://apptainer.org/docs/user/latest/quick_start.html#installation) is installed, 
run the following command:

```bash
apptainer run docker://evolbioinfo/treesimlator
```

This will launch a terminal session within the container, 
in which you can run treesimulator following the instructions for the command line ("Basic usage in a command line") above.



<|MERGE_RESOLUTION|>--- conflicted
+++ resolved
@@ -1,6 +1,6 @@
 # treesimulator
 
-Simulation of rooted phylogenetic trees under a given Multitype Birth–Death (MTBD) model, with or without contact tracing (CT).
+Simulation of rooted phylogenetic trees under a given Multitype Birth–Death (MTBD) model, with or without partner notification (PN).
 
 ## Preprint
 
@@ -38,11 +38,7 @@
 
 We pay particular interest to the classical BD model, the BD Exposed-Infectious (BDEI) model, 
 and BD with superspreading (BDSS), 
-<<<<<<< HEAD
 as they are described in [[Voznica _et al._ 2021]]((https://www.biorxiv.org/content/10.1101/2021.03.11.435006v1)), and to their -CT versions.
-=======
-as they are described in [[Voznica _et al._ 2021]](https://www.biorxiv.org/content/10.1101/2021.03.11.435006v1), and to their -PN versions [[Zhukova _et al._ 2024](https://doi.org/10.1101/2024.09.09.24313296)].
->>>>>>> 5ac00f99
 
 
 ## BD
